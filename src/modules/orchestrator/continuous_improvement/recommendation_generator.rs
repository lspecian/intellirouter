//! Recommendation Generator
//!
//! This module provides the RecommendationGenerator implementation for generating
//! improvement recommendations based on analysis results.

use std::collections::HashSet;

use crate::modules::orchestrator::reporting::{
    ImprovementSuggestion, ReportGenerator, SuggestionPriority,
};
use crate::modules::orchestrator::types::OrchestratorError;

use super::types::{AnalysisRecommendation, AnalysisResult};

/// Recommendation generator
#[derive(Debug, Default)]
pub struct RecommendationGenerator {
    /// Recommendation filters
    filters: Vec<Box<dyn RecommendationFilter>>,
    /// Recommendation deduplicator
    deduplicator: RecommendationDeduplicator,
    /// Recommendation prioritizer
    prioritizer: RecommendationPrioritizer,
}

impl RecommendationGenerator {
    /// Create a new recommendation generator
    pub fn new() -> Self {
        Self {
            filters: Vec::new(),
            deduplicator: RecommendationDeduplicator::new(),
            prioritizer: RecommendationPrioritizer::new(),
        }
    }

    /// Add a recommendation filter
    pub fn with_filter<F: RecommendationFilter + 'static>(mut self, filter: F) -> Self {
        self.filters.push(Box::new(filter));
        self
    }

    /// Set the recommendation deduplicator
    pub fn with_deduplicator(mut self, deduplicator: RecommendationDeduplicator) -> Self {
        self.deduplicator = deduplicator;
        self
    }

    /// Set the recommendation prioritizer
    pub fn with_prioritizer(mut self, prioritizer: RecommendationPrioritizer) -> Self {
        self.prioritizer = prioritizer;
        self
    }

    /// Generate improvement suggestions from analysis results
    pub fn generate_suggestions(
        &self,
        results: &[AnalysisResult],
    ) -> Result<Vec<ImprovementSuggestion>, OrchestratorError> {
        // Extract recommendations from analysis results
        let mut recommendations: Vec<AnalysisRecommendation> = results
            .iter()
            .flat_map(|r| r.recommendations.clone())
            .collect();

        // Apply filters
        for filter in &self.filters {
            recommendations = filter.filter_recommendations(&recommendations);
        }

        // Deduplicate recommendations
        recommendations = self
            .deduplicator
            .deduplicate_recommendations(&recommendations);

        // Prioritize recommendations
        recommendations = self
            .prioritizer
            .prioritize_recommendations(&recommendations);

        // Convert to improvement suggestions
        let suggestions: Vec<ImprovementSuggestion> = recommendations
            .iter()
            .map(|r| r.to_improvement_suggestion())
            .collect();

        Ok(suggestions)
    }

    /// Generate a report from analysis results
    pub fn generate_report(
        &self,
        results: &[AnalysisResult],
        report_generator: &ReportGenerator,
    ) -> Result<(), OrchestratorError> {
        // Generate suggestions
        let suggestions = self.generate_suggestions(results)?;

        // Add suggestions to report
        for suggestion in suggestions {
            report_generator
                .add_improvement_suggestion(suggestion)
                .map_err(|e| {
                    OrchestratorError::Other(format!("Failed to add improvement suggestion: {}", e))
                })?;
        }

        // Add analysis results to report
        for result in results {
            // Add metrics
            for (key, value) in &result.metrics {
                report_generator.add_metric(key, *value).map_err(|e| {
                    OrchestratorError::Other(format!("Failed to add metric: {}", e))
                })?;
            }

            // Add findings
            for finding in &result.findings {
                report_generator
                    .add_finding(
                        &finding.id,
                        &finding.title,
                        &finding.description,
                        format!("{:?}", finding.severity),
                    )
                    .map_err(|e| {
                        OrchestratorError::Other(format!("Failed to add finding: {}", e))
                    })?;
            }
        }

        Ok(())
    }
}

/// Recommendation filter trait
pub trait RecommendationFilter: Send + Sync + std::fmt::Debug {
    /// Filter recommendations
    fn filter_recommendations(
        &self,
        recommendations: &[AnalysisRecommendation],
    ) -> Vec<AnalysisRecommendation>;
}

/// Recommendation deduplicator
#[derive(Debug, Default)]
pub struct RecommendationDeduplicator {
    /// Similarity threshold
    similarity_threshold: f64,
}

impl RecommendationDeduplicator {
    /// Create a new recommendation deduplicator
    pub fn new() -> Self {
        Self {
            similarity_threshold: 0.8,
        }
    }

    /// Create a new recommendation deduplicator with a custom similarity threshold
    pub fn with_similarity_threshold(similarity_threshold: f64) -> Self {
        Self {
            similarity_threshold,
        }
    }

    /// Deduplicate recommendations
    pub fn deduplicate_recommendations(
        &self,
        recommendations: &[AnalysisRecommendation],
    ) -> Vec<AnalysisRecommendation> {
        let mut result = Vec::new();
        let mut seen_ids = HashSet::new();

        for recommendation in recommendations {
            // Skip if we've already seen this ID
            if seen_ids.contains(&recommendation.id) {
                continue;
            }

            // Check if this recommendation is similar to any we've already added
            let mut is_duplicate = false;
            for existing in &result {
                if self.are_similar(recommendation, existing) {
                    is_duplicate = true;
                    break;
                }
            }

            if !is_duplicate {
                seen_ids.insert(recommendation.id.clone());
                result.push(recommendation.clone());
            }
        }

        result
    }

    /// Check if two recommendations are similar
    fn are_similar(&self, a: &AnalysisRecommendation, b: &AnalysisRecommendation) -> bool {
        // Simple implementation: check if titles are similar
        // In a real implementation, this would use more sophisticated similarity metrics
        let a_words: HashSet<&str> = a.title.split_whitespace().collect();
        let b_words: HashSet<&str> = b.title.split_whitespace().collect();

        let intersection = a_words.intersection(&b_words).count();
        let union = a_words.union(&b_words).count();

        if union == 0 {
            return false;
        }

        (intersection as f64 / union as f64) >= self.similarity_threshold
    }
}

/// Recommendation prioritizer
#[derive(Debug, Default)]
pub struct RecommendationPrioritizer {
    /// Maximum number of high priority recommendations
    max_high_priority: usize,
    /// Maximum number of medium priority recommendations
    max_medium_priority: usize,
}

impl RecommendationPrioritizer {
    /// Create a new recommendation prioritizer
    pub fn new() -> Self {
        Self {
            max_high_priority: 3,
            max_medium_priority: 5,
        }
    }

    /// Create a new recommendation prioritizer with custom limits
    pub fn with_limits(max_high_priority: usize, max_medium_priority: usize) -> Self {
        Self {
            max_high_priority,
            max_medium_priority,
        }
    }

    /// Prioritize recommendations
    pub fn prioritize_recommendations(
        &self,
        recommendations: &[AnalysisRecommendation],
    ) -> Vec<AnalysisRecommendation> {
        let mut result = recommendations.to_vec();

        // Sort by priority, then by impact, then by difficulty (easier first)
        result.sort_by(|a, b| {
            let priority_cmp = b.priority.cmp(&a.priority);
            if priority_cmp != std::cmp::Ordering::Equal {
                return priority_cmp;
            }

            let impact_cmp = b.impact.cmp(&a.impact);
            if impact_cmp != std::cmp::Ordering::Equal {
                return impact_cmp;
            }

            a.difficulty.cmp(&b.difficulty)
        });

        // Limit the number of high and medium priority recommendations
        let mut high_count = 0;
        let mut medium_count = 0;

        result = result
            .into_iter()
            .filter(|r| {
                match r.priority {
                    SuggestionPriority::High => {
                        if high_count < self.max_high_priority {
                            high_count += 1;
                            true
                        } else {
                            // Downgrade to medium priority
                            let mut downgraded = r.clone();
                            downgraded.priority = SuggestionPriority::Medium;
                            if medium_count < self.max_medium_priority {
                                medium_count += 1;
                                true
                            } else {
                                // Downgrade to low priority
                                downgraded.priority = SuggestionPriority::Low;
                                true
                            }
                        }
                    }
                    SuggestionPriority::Medium => {
                        if medium_count < self.max_medium_priority {
                            medium_count += 1;
                            true
                        } else {
                            // Downgrade to low priority
                            let mut downgraded = r.clone();
                            downgraded.priority = SuggestionPriority::Low;
                            true
                        }
                    }
                    SuggestionPriority::Low => true,
                }
            })
            .collect();

        result
    }
}

/// Priority filter
#[derive(Debug)]
pub struct PriorityFilter {
    /// Minimum priority
    min_priority: SuggestionPriority,
}

impl PriorityFilter {
    /// Create a new priority filter
<<<<<<< HEAD
    pub fn _new(min_priority: SuggestionPriority) -> Self {
=======
    #[allow(dead_code)]
    pub fn new(min_priority: SuggestionPriority) -> Self {
>>>>>>> 9a4d19a9
        Self { min_priority }
    }
}

impl RecommendationFilter for PriorityFilter {
    fn filter_recommendations(
        &self,
        recommendations: &[AnalysisRecommendation],
    ) -> Vec<AnalysisRecommendation> {
        recommendations
            .iter()
            .filter(|r| r.priority >= self.min_priority)
            .cloned()
            .collect()
    }
}

/// Impact filter
#[derive(Debug)]
pub struct ImpactFilter {
    /// Minimum impact
    min_impact: super::types::EstimatedImpact,
}

impl ImpactFilter {
    /// Create a new impact filter
<<<<<<< HEAD
    pub fn _new(min_impact: super::types::EstimatedImpact) -> Self {
=======
    #[allow(dead_code)]
    pub fn new(min_impact: super::types::EstimatedImpact) -> Self {
>>>>>>> 9a4d19a9
        Self { min_impact }
    }
}

impl RecommendationFilter for ImpactFilter {
    fn filter_recommendations(
        &self,
        recommendations: &[AnalysisRecommendation],
    ) -> Vec<AnalysisRecommendation> {
        recommendations
            .iter()
            .filter(|r| r.impact >= self.min_impact)
            .cloned()
            .collect()
    }
}

/// Difficulty filter
#[derive(Debug)]
pub struct DifficultyFilter {
    /// Maximum difficulty
    max_difficulty: super::types::ImplementationDifficulty,
}

impl DifficultyFilter {
    /// Create a new difficulty filter
<<<<<<< HEAD
    pub fn _new(max_difficulty: super::types::ImplementationDifficulty) -> Self {
=======
    #[allow(dead_code)]
    pub fn new(max_difficulty: super::types::ImplementationDifficulty) -> Self {
>>>>>>> 9a4d19a9
        Self { max_difficulty }
    }
}

impl RecommendationFilter for DifficultyFilter {
    fn filter_recommendations(
        &self,
        recommendations: &[AnalysisRecommendation],
    ) -> Vec<AnalysisRecommendation> {
        recommendations
            .iter()
            .filter(|r| r.difficulty <= self.max_difficulty)
            .cloned()
            .collect()
    }
}<|MERGE_RESOLUTION|>--- conflicted
+++ resolved
@@ -316,12 +316,8 @@
 
 impl PriorityFilter {
     /// Create a new priority filter
-<<<<<<< HEAD
-    pub fn _new(min_priority: SuggestionPriority) -> Self {
-=======
     #[allow(dead_code)]
     pub fn new(min_priority: SuggestionPriority) -> Self {
->>>>>>> 9a4d19a9
         Self { min_priority }
     }
 }
@@ -348,12 +344,8 @@
 
 impl ImpactFilter {
     /// Create a new impact filter
-<<<<<<< HEAD
-    pub fn _new(min_impact: super::types::EstimatedImpact) -> Self {
-=======
     #[allow(dead_code)]
     pub fn new(min_impact: super::types::EstimatedImpact) -> Self {
->>>>>>> 9a4d19a9
         Self { min_impact }
     }
 }
@@ -380,12 +372,8 @@
 
 impl DifficultyFilter {
     /// Create a new difficulty filter
-<<<<<<< HEAD
-    pub fn _new(max_difficulty: super::types::ImplementationDifficulty) -> Self {
-=======
     #[allow(dead_code)]
     pub fn new(max_difficulty: super::types::ImplementationDifficulty) -> Self {
->>>>>>> 9a4d19a9
         Self { max_difficulty }
     }
 }
