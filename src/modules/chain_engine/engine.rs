--- conflicted
+++ resolved
@@ -196,19 +196,6 @@
         Ok(result)
     }
 
-<<<<<<< HEAD
-    // Handle errors in execute_chain by updating stats
-    fn _handle_execution_error(&self, error: ChainError) -> ChainError {
-        // Update stats for failed execution
-        {
-            let mut stats = self.stats.write().unwrap();
-            stats.failed_executions += 1;
-        }
-        error
-    }
-
-=======
->>>>>>> 9a4d19a9
     /// Build an execution plan for a chain
     fn build_execution_plan(&self, chain: &Chain) -> ChainResult<Vec<String>> {
         // Build dependency graph
